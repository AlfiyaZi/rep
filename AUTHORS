--- conflicted
+++ resolved
@@ -8,10 +8,7 @@
 - Egor Khairullin
 - Konstantin Nikitin
 - Andrey Ustyuzhanin
-<<<<<<< HEAD
-- Lisa Ignatyeva
-=======
 - Artem Zhirokhov
 - Vladislav Sterzhanov
 - Alexey Berdnikov
->>>>>>> 978e3859
+- Lisa Ignatyeva