The following authors have created the source code of "Reproducible Experiment Platform" published and maintained by YANDEX LLC:

- Tatiana Likhomanenko
- Alexey Rogozhnikov
- Alexander Baranov
- Mikhail Hushchyn
- Nikita Kazeev
- Egor Khairullin
- Konstantin Nikitin
- Andrey Ustyuzhanin
- Artem Zhirokhov
<<<<<<< HEAD
- Vlad Sterzhanov
- Alexey Berdnikov
=======
- Vladislav Sterzhanov
- Alexey Berdnikov
- Lisa Ignatyeva
>>>>>>> d44e669b
<|MERGE_RESOLUTION|>--- conflicted
+++ resolved
@@ -9,11 +9,6 @@
 - Konstantin Nikitin
 - Andrey Ustyuzhanin
 - Artem Zhirokhov
-<<<<<<< HEAD
 - Vlad Sterzhanov
 - Alexey Berdnikov
-=======
-- Vladislav Sterzhanov
-- Alexey Berdnikov
-- Lisa Ignatyeva
->>>>>>> d44e669b
+- Lisa Ignatyeva