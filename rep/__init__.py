from __future__ import division, print_function, absolute_import

__author__ = 'Alex Rogozhnikov, Tatiana Likhomanenko'
<<<<<<< HEAD
__version__ = '0.6.3'
=======
__version__ = '0.6.4'
>>>>>>> 1b4c5c50
<|MERGE_RESOLUTION|>--- conflicted
+++ resolved
@@ -1,8 +1,4 @@
 from __future__ import division, print_function, absolute_import
 
 __author__ = 'Alex Rogozhnikov, Tatiana Likhomanenko'
-<<<<<<< HEAD
-__version__ = '0.6.3'
-=======
-__version__ = '0.6.4'
->>>>>>> 1b4c5c50
+__version__ = '0.6.4'